name: CI

on:
  push:
  pull_request:

env:
  DOTNET_NOLOGO: true

jobs:
  check-style:
    # Do not run this job for pull requests where both branches are from the same repo.
    # Jobs that depend on this one will be skipped too.
    # This prevents duplicate CI runs for our own pull requests, whilst preserving the ability to
    # run the CI for each branch push to a fork, and for each pull request originating from a fork.
    if: github.event_name == 'push' || github.event.pull_request.head.repo.id != github.event.pull_request.base.repo.id
    runs-on: windows-latest
    steps:
      - name: Checkout
        uses: actions/checkout@v2
      - name: Check line length
        run: |
          $found = $false
          Foreach ($pattern in "*.cs","*.tt") {
            Foreach ($file in Get-ChildItem -Path Src -Filter $pattern -Recurse -File) {
              If (-Not (($file.Directory.Name -Eq "Resources") -Or (Select-String -Path $file -Pattern "^// disable: max_line_length" -Quiet))) {
                $index = 1
                Foreach ($line in Get-Content $file)
                {
                  If ($line.Length -gt 90) {
                    Write-Host "##[error]${file}:${index}: line too long ($($line.Length) > 90 characters)"
                    $found = $true
                  }
                  $index++
                }
              }
            }
          }
          
          If ($found) {
            Exit 1
          }
      - name: Check T4 line endings
        run: |
          # WORKAROUND: The TextTransform tool fails when the T4 template ends with a newline.
          $found = $false
          Foreach ($pattern in "*.tt","*.ttinclude") {
            Foreach ($file in Get-ChildItem -Path Src -Filter $pattern -Recurse -File) {
              If ((Get-Content -Raw $file) -match "\r\n$") {
                Write-Host "##[error]${file}: Bad T4 line ending"
                $found = $true
              }
            }
          }
          
          If ($found) {
            Exit 1
          }

  # Setup the OS matrix so that CUDA tests do not run on forks, as it needs self-hosted runners
  setup-os-matrix:
    # Do not run this job for pull requests where both branches are from the same repo.
    # Jobs that depend on this one will be skipped too.
    # This prevents duplicate CI runs for our own pull requests, whilst preserving the ability to
    # run the CI for each branch push to a fork, and for each pull request originating from a fork.
    if: github.event_name == 'push' || github.event.pull_request.head.repo.id != github.event.pull_request.base.repo.id
    runs-on: ubuntu-latest
    steps:
      - name: Setup OS matrix
        id: setup-os-matrix
        run: |
          os='["ubuntu-latest","windows-latest","macos-latest"'
          [ "${{ github.event.repository.fork }}" == "false" ] && os="$os,\"cuda\""
          os="$os]"
          echo "::set-output name=os::$os"
    outputs:
      os: ${{ steps.setup-os-matrix.outputs.os }}

  build-and-test:
    needs: setup-os-matrix
    strategy:
      matrix:
        os: ${{ fromJson(needs.setup-os-matrix.outputs.os) }}
        library: [ILGPU, ILGPU.Algorithms]
      fail-fast: false
    runs-on: ${{ matrix.os }}
    steps:
      - name: Checkout
        uses: actions/checkout@v2
      - name: Setup .NET Core SDK
        uses: actions/setup-dotnet@v1
        with:
          dotnet-version: 3.1.407
      - name: Pin .NET Core SDK
        run: dotnet new globaljson --sdk-version 3.1.407
      - name: Release Build
        run: dotnet build --configuration=Release -p:TreatWarningsAsErrors=true Src
      - name: CPU Tests
        if: matrix.os != 'cuda'
        run: dotnet test --logger GitHubActions --no-build --configuration=Release Src/${{ matrix.library }}.Tests.CPU
      - name: CUDA Tests
        if: matrix.os == 'cuda'
        run: dotnet test --logger GitHubActions --no-build --configuration=Release Src/${{ matrix.library }}.Tests.Cuda

  package:
    runs-on: windows-latest
    steps:
      - name: Checkout
        uses: actions/checkout@v2
      - name: Setup .NET Core SDK
        uses: actions/setup-dotnet@v1
        with:
          dotnet-version: 3.1.407
      - name: Pin .NET Core SDK
        run: dotnet new globaljson --sdk-version 3.1.407
      - name: Check version
        id: version
        run: |
          $xpath = "/Project/PropertyGroup/VersionPrefix/text()"
          $main_version = (Select-Xml -path Src/ILGPU/ILGPU.csproj -XPath $xpath).Node.Value
          $algo_version = (Select-Xml -path Src/ILGPU.Algorithms/ILGPU.Algorithms.csproj -XPath $xpath).Node.Value
          if (-not ($main_version -eq $algo_version)) {
            echo "::error ::There is a mismatch between the project version of ILGPU ($main_version) and ILGPU.Algorithms ($algo_version)"
            exit 1
          }

          if ("${{ github.ref }}" -like "refs/tags/v*") {
            $tag = "${{ github.ref }}".SubString(11)
            if (-not ($tag -eq $main_version)) {
              echo "::error ::There is a mismatch between the project version ($main_version) and the tag ($tag)"
              exit 1
            }
          }
          
          echo "::set-output name=version::$main_version"

      - name: Create NuGet packages
        id: package
        run: |
          $version = "${{ steps.version.outputs.version }}"

          if (-not ("${{ github.ref }}" -like "refs/tags/v*")) {
            # WORKAROUND: Add letter prefix to ensure that MSBuild treats
            # the suffix as a string. e.g. '0313071' will fail as an invalid
            # version string, but 'G0313071' will succeeded. It looks like
            # the parser does not like numbers with a leading zero.
            $suffix = 'g' + $(git rev-parse --short HEAD)
            $params = "--version-suffix", $suffix
            $version = "$version-$suffix"
          }

          dotnet pack --configuration=Release @params Src

          echo "::set-output name=version::$version"

      - name: Fix NuGet Symbols Packages
        run: |
          # WORKAROUND: The Symbols packages should only contain Portable
          # PDBs (no Windows PDBs allowed). Transfer net47 pdb from Symbols
          # packages to Main NuGet packages. Can be removed after updating
          # ILGPU from net47 to net472.

          ForEach ($library in "ILGPU", "ILGPU.Algorithms") {
            # Get path to the Main and Symbols NuGet packages
            $releaseDir = './Bin/Release'
            $mainPkgPath = Join-Path $releaseDir "$library.${{ steps.package.outputs.version }}.nupkg"
            $symbolsPkgPath = Join-Path $releaseDir "$library.${{ steps.package.outputs.version }}.snupkg"

            # Transfer net47 pdb from the Symbols to Main NuGet package
            Add-Type -AssemblyName System.IO.Compression.FileSystem
            $pdbEntryPath = "lib/net47/$library.pdb"

            $mainPkgZip = [System.IO.Compression.ZipFile]::Open(
              $mainPkgPath,
              'Update')
            [System.IO.Compression.ZipFileExtensions]::CreateEntryFromFile(
              $mainPkgZip,
              "$releaseDir/net47/$library.pdb",
              $pdbEntryPath);
            $mainPkgZip.Dispose()

            $symbolsPkgZip = [System.IO.Compression.ZipFile]::Open(
              $symbolsPkgPath,
              'Update')
            $symbolsPkgZip.GetEntry($pdbEntryPath).Delete();
            $symbolsPkgZip.Dispose()
          }

      - name: Upload NuGet package artifacts
        uses: actions/upload-artifact@v2
        with:
          name: nuget-packages
          path: ./Bin/Release/ILGPU*.${{ steps.package.outputs.version }}.*nupkg

<<<<<<< HEAD
  release:
    if: startsWith(github.ref, 'refs/tags/v')
    needs: [check-style, build-and-test]
    runs-on: ubuntu-latest
    steps:
      - name: Download NuGet package artifact
        uses: actions/download-artifact@v2
        with:
          name: nuget-package
      - name: Create release and upload NuGet package as an asset
        uses: softprops/action-gh-release@v1
        with:
          files: ILGPU.*.*nupkg
        env:
          GITHUB_TOKEN: ${{ secrets.GITHUB_TOKEN }}

  publish-nuget:
=======
  publish:
>>>>>>> 0bd3c089
    if: startsWith(github.ref, 'refs/tags/v')
    needs: [check-style, build-and-test, package]
    runs-on: ubuntu-latest
    steps:
      - name: Download NuGet package artifact
        uses: actions/download-artifact@v2
        with:
          name: nuget-packages
      - name: Publish to NuGet
        run: dotnet nuget push "*.nupkg" --api-key ${{ secrets.NUGET_API_KEY }} --source https://api.nuget.org/v3/index.json<|MERGE_RESOLUTION|>--- conflicted
+++ resolved
@@ -192,7 +192,6 @@
           name: nuget-packages
           path: ./Bin/Release/ILGPU*.${{ steps.package.outputs.version }}.*nupkg
 
-<<<<<<< HEAD
   release:
     if: startsWith(github.ref, 'refs/tags/v')
     needs: [check-style, build-and-test]
@@ -209,10 +208,7 @@
         env:
           GITHUB_TOKEN: ${{ secrets.GITHUB_TOKEN }}
 
-  publish-nuget:
-=======
   publish:
->>>>>>> 0bd3c089
     if: startsWith(github.ref, 'refs/tags/v')
     needs: [check-style, build-and-test, package]
     runs-on: ubuntu-latest
