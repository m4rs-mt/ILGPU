﻿// ---------------------------------------------------------------------------------------
//                                        ILGPU
//                        Copyright (c) 2016-2023 ILGPU Project
//                                    www.ilgpu.net
//
// File: HalfConversion.tt/HalfConversion.cs
//
// This file is part of ILGPU and is distributed under the University of Illinois Open
// Source License. See LICENSE.txt for details.
// ---------------------------------------------------------------------------------------

<#@ template debug="false" hostspecific="true" language="C#" #>
<#@ include file="Static/TypeInformation.ttinclude" #>
<#@ assembly name="System.Core" #>
<#@ import namespace="System.Linq" #>
<#@ import namespace="System.Text" #>
<#@ import namespace="System.Collections.Generic" #>
<#@ output extension=".cs" #>
<#
string rootPath = Host.ResolvePath("Static");
var unaryOps = GetUnaryMathOps(rootPath).
    Where(t => t.HasFloats && t.HasImplementation &&
        !FP16ImplementationMethods.Any(t2 => t2.Item1 == t.MethodName));
var binaryOps = GetBinaryMathOps(rootPath).
    Where(t => t.HasFloats && t.HasImplementation);
#>
using ILGPU.Frontend.Intrinsic;
using ILGPU.IR.Values;
using System;
using System.Runtime.CompilerServices;

// disable: max_line_length

//
// Based on an adapted version of the half-to-float and float-to-half conversion
// algorithm from the paper: Fast Half Float Conversions, by Jeroen van der Zijp
//

namespace ILGPU
{
    partial struct Half
    {
        #region Constants

        /// <summary>
        /// Represents the smallest positive <see cref="Half"/> value that is greater
        /// than zero.
        /// </summary>
        public static readonly Half Epsilon = new Half(<#= Assemble(false, 0, 1) #>);

        /// <summary>
        /// Represents the largest possible <see cref="Half"/> value.
        /// </summary>
        public static readonly Half MaxValue = new Half(
            <#= Assemble(false, RawExponentMask << 1, MantissaMask) #>);

        /// <summary>
        /// Represents the smallest possible <see cref="Half"/> value.
        /// </summary>
        public static readonly Half MinValue = new Half(
            <#= Assemble(true, RawExponentMask << 1, MantissaMask) #>);

        /// <summary>
        /// Represents not a number (NaN).
        /// </summary>
        public static readonly Half NaN = new Half(<#= Assemble(true, -1, 1) #>);

        /// <summary>
        /// Represents positive infinity.
        /// </summary>
        public static readonly Half PositiveInfinity = new Half(
            <#= Assemble(false, -1, 0) #>);

        /// <summary>
        /// Represents negative infinity.
        /// </summary>
        public static readonly Half NegativeInfinity = new Half(
            <#= Assemble(true, -1, 0) #>);

        /// <summary>
        /// One
        /// </summary>
<<<<<<< HEAD
        public static Half One { get; } = new Half(0x3C00);

=======
        public static readonly Half Zero {get;}= new Half(0x0);
>>>>>>> ba2b51b9

        /// <summary>
        /// Zero
        /// </summary>
<<<<<<< HEAD
        public static Half Zero { get; } = new Half(0x0);
=======
        public static readonly Half One = new Half(0x3C00);
>>>>>>> ba2b51b9

        #endregion

        #region Operators

<# foreach (var type in IntTypes) { #>
        /// <summary>
        /// Implicitly converts a half to type <#= type.Name #>.
        /// </summary>
        /// <param name="halfValue">The half to convert.</param>
<#      if (type.IsUnsignedInt) { #>
        [ConvertIntrinisc(ConvertFlags.TargetUnsigned)]
<#      } else { #>
        [ConvertIntrinisc]
<#      } #>
        [MethodImpl(MethodImplOptions.AggressiveInlining)]
        public static explicit operator <#= type.Type #>(Half halfValue) =>
            (<#= type.Type #>)(float)halfValue;

        /// <summary>
        /// Explicitly converts an instance of type <#= type.Name #> to a half.
        /// </summary>
        /// <param name="<#= type.Type #>Value">The value to convert.</param>
<#      if (type.IsUnsignedInt) { #>
        [ConvertIntrinisc(ConvertFlags.SourceUnsigned)]
<#      } else { #>
        [ConvertIntrinisc]
<#      } #>
        [MethodImpl(MethodImplOptions.AggressiveInlining)]
        public static explicit operator Half(<#= type.Type #> <#= type.Type #>Value) =>
            (Half)(float)<#= type.Type #>Value;

<# } #>
        #endregion
    }

    partial class HalfExtensions
    {
        #region Constants

        /// <summary>
        /// The bit mask of the sign bit.
        /// </summary>
        private const ushort SignBitMask = <#= $"0x{SignBitMask:X}" #>;

        /// <summary>
        /// The bit mask of the exponent.
        /// </summary>
        private const ushort ExponentMask = <#= $"0x{ExponentMask:X}" #>;

        /// <summary>
        /// The bit mask of the mantissa.
        /// </summary>
        private const ushort MantissaMask = <#= $"0x{MantissaMask:X}" #>;

        /// <summary>
        /// The bit mask of the exponent and the mantissa.
        /// </summary>
        private const ushort ExponentMantissaMask = <#= $"0x{ExponentMantissaMask:X}" #>;

        /// <summary>
        /// The underlying offset table for van der Zijp's algorithm.
        /// </summary>
        private static readonly ushort[] OffsetTable =
        {
            0,
            <#= string.Join(", ", Enumerable.Repeat(1024, 31)) #>,
            0,
            <#= string.Join(", ", Enumerable.Repeat(1024, 31)) #>,
        };

        /// <summary>
        /// The underlying mantissa table for van der Zijp's algorithm.
        /// </summary>
        private static readonly uint[] MantissaTable =
        {
            0,
            <#= CreateLowerMantissaTable() #>,
            <#= CreateUpperMantissaTable() #>
        };

        /// <summary>
        /// The underlying exponent table for van der Zijp's algorithm.
        /// </summary>
        private static readonly uint[] ExponentTable =
        {
            0,
            <#= CreateLowerExponentTable() #>,
            0x47800000,
            <#= $"0x{FloatSignBitMask:X}" #>,
            <#= CreateUpperExponentTable() #>,
            0xC7800000
        };

        /// <summary>
        /// The underlying base table for van der Zijp's algorithm.
        /// </summary>
        private static readonly ushort[] BaseTable =
        {
            <#= CreateBaseTable() #>
        };

        /// <summary>
        /// The underlying shift table for van der Zijp's algorithm.
        /// </summary>
        private static readonly byte[] ShiftTable =
        {
            <#= CreateShiftTable() #>
        };

        #endregion

        #region Static

        /// <summary>
        /// Converts a half value to a float value by using van der Zijp's algorithm.
        /// </summary>
        /// <param name="halfValue">The value to convert.</param>
        /// <returns>The converted float value.</returns>
        [MethodImpl(MethodImplOptions.AggressiveInlining)]
        public static float ConvertHalfToFloat(Half halfValue)
        {
            ushort rawValue = halfValue.RawValue;

            int baseOffset = OffsetTable[rawValue >> <#= MantissaBits #>];
            int mantissaOffset = rawValue & MantissaMask;
            uint mantissa = MantissaTable[baseOffset + mantissaOffset];
            uint exponentBase = ExponentTable[rawValue >> <#= MantissaBits #>];

            return Interop.IntAsFloat(mantissa + exponentBase);
        }

        /// <summary>
        /// Converts a float value to a half value by using van der Zijp's algorithm.
        /// </summary>
        /// <param name="floatValue">The value to convert.</param>
        /// <returns>The converted half value.</returns>
        [MethodImpl(MethodImplOptions.AggressiveInlining)]
        public static Half ConvertFloatToHalf(float floatValue)
        {
            uint rawValue = Interop.FloatAsInt(floatValue);
            uint rawUpperValue = rawValue >> <#= FloatMantissaBits #>;

            uint baseEntry = BaseTable[rawUpperValue];
            int shiftAmount = ShiftTable[rawUpperValue];
            uint mantissaOffset = rawValue & <#= $"0x{FloatMantissaMask:X}" #>;

            uint result = baseEntry + (mantissaOffset >> shiftAmount);
            return new Half((ushort)result);
        }

        #endregion

        #region FP32 Implementation Methods

<# foreach (var op in unaryOps) { #>
        /// <summary>
        /// <#= op.Summary #>
        /// </summary>
        /// <param name="value">The value.</param>
        [MethodImpl(MethodImplOptions.AggressiveInlining)]
        public static Half <#= op.MethodName #>FP32(Half value) =>
            (Half)IntrinsicMath.CPUOnly.<#= op.MethodName #>((float)value);

<# } #>

<# foreach (var op in binaryOps) { #>
        /// <summary>
        /// <#= op.Summary #>
        /// </summary>
        /// <param name="left">The left value.</param>
        /// <param name="right">The right value.</param>
        [MethodImpl(MethodImplOptions.AggressiveInlining)]
        public static Half <#= op.MethodName #>FP32(Half left, Half right) =>
            (Half)IntrinsicMath.CPUOnly.<#= op.MethodName #>((float)left, (float)right);

<# } #>

        #endregion
    }
}

<#+

// Float constants

private const int FloatMantissaBits = 23;
private const uint FloatMantissaBody = 1U << FloatMantissaBits;
private const uint FloatMantissaMask = 0x7fffff;
private const int FloatExponentBias = 127;
private const int FloatSignBitLocation = 31;
private const uint FloatSignBitMask = 1U << FloatSignBitLocation;

// Lookup generation based on von der Zijp's algorithm

private static uint ConvertFloatMantissa(uint mantissa)
{
    uint exponent = 0;
    mantissa <<= HalfToFloatZeroBits;

    while ((mantissa & FloatMantissaBody) == 0)
    {
        exponent -= FloatMantissaBody;
        mantissa <<= 1;
    }

    mantissa &= ~FloatMantissaBody;
    exponent += HalfToFloatExponentAdjustment;
    return exponent | mantissa;
}

private static string CreateLowerMantissaTable() =>
    string.Join(
        ", ",
        Enumerable.Range(1, 1023).Select(t =>
            $"0x{ConvertFloatMantissa((uint)t):X}"));

private static string CreateUpperMantissaTable() =>
    string.Join(
        ", ",
        Enumerable.Range(1, 1024).Select(t =>
        {
            uint shift = (uint)(t - 1) << HalfToFloatZeroBits;
            return $"0x{(FloatToHalfExponentAdjustment + shift):X}";
        }));

private static string CreateLowerExponentTable() =>
    string.Join(
        ", ",
        Enumerable.Range(1, 30).Select(t => $"0x{(t << FloatMantissaBits):X}"));

private static string CreateUpperExponentTable() =>
    string.Join(
        ", ",
        Enumerable.Range(1, 30).Select(t =>
            FloatSignBitMask + (t << FloatMantissaBits)));

// Adapted version of the original algorithm that used nested ifs
static string CreateBaseTable()
{
    var baseTable = new int[512];

    for (int i = 0; i < 103; ++i)
    {
        baseTable[i | 0x000] = 0x0000;
        baseTable[i | 0x100] = 0x8000;
    }

    for (int i = 103, shift = 10; i < 113; ++i, --shift)
    {
        int eValue = 0x0400 >> shift;
        baseTable[i | 0x000] = eValue;
        baseTable[i | 0x100] = eValue | 0x8000;
    }

    for (int i = 113, baseValue = 1; i < 143; ++i, ++baseValue)
    {
        int eValue = baseValue << 10;
        baseTable[i | 0x000] = eValue;
        baseTable[i | 0x100] = eValue | 0x8000;
    }

    for (int i = 143; i < 255; ++i)
    {
        baseTable[i | 0x000] = 0x7C00;
        baseTable[i | 0x100] = 0xFC00;
    }

    baseTable[255 | 0x000] = 0x7C00;
    baseTable[255 | 0x100] = 0xFC00;

    return string.Join(", ", baseTable.Select(t => $"0x{t:X}"));
}

// Adapted version of the original algorithm that used nested ifs
static string CreateShiftTable()
{
    var shiftTable = new byte[512];

    for (int i = 0; i < 103; ++i)
    {
        shiftTable[i | 0x000] = 24;
        shiftTable[i | 0x100] = 24;
    }

    for (int i = 103, eValue = 23; i < 113; ++i, --eValue)
    {
        shiftTable[i | 0x000] = (byte)eValue;
        shiftTable[i | 0x100] = (byte)eValue;
    }

    for (int i = 113, baseValue = 1; i < 143; ++i, ++baseValue)
    {
        shiftTable[i | 0x000] = 13;
        shiftTable[i | 0x100] = 13;
    }

    for (int i = 143; i < 255; ++i)
    {
        shiftTable[i | 0x000] = 24;
        shiftTable[i | 0x100] = 24;
    }

    shiftTable[255 | 0x000] = 13;
    shiftTable[255 | 0x100] = 13;

    return string.Join(", ", shiftTable.Select(t => $"0x{t:X}"));
}

// Custom ILGPU Half extensions

private const int ExponentBits = 5;
private const int MantissaBits = 10;
private const int SignBitLocation = 15;

private const int HalfToFloatZeroBits = 13;
private const uint FloatToHalfExponentAdjustment =
    FloatExponentBias - SignBitLocation << FloatMantissaBits;
private const int HalfToFloatExponentAdjustment =
    FloatExponentBias - SignBitLocation + 1 << FloatMantissaBits;

private const ushort SignBitMask = 1 << SignBitLocation;
private const ushort RawExponentMask = 0x1f;
private const ushort ExponentMask = RawExponentMask << MantissaBits;
private const ushort MantissaMask = 0x3ff;
private const ushort ExponentMantissaMask = ExponentMask | MantissaMask;

private static string Assemble(bool signBit, int exponent, int mantissa)
{
    int assembled =
        Convert.ToInt32(signBit) << (ExponentBits + MantissaBits) |
        (exponent & 0x1f) << MantissaBits |
        (mantissa & MantissaMask);
    return $"0x{assembled:X}";
}
#><|MERGE_RESOLUTION|>--- conflicted
+++ resolved
@@ -78,23 +78,14 @@
             <#= Assemble(true, -1, 0) #>);
 
         /// <summary>
-        /// One
-        /// </summary>
-<<<<<<< HEAD
-        public static Half One { get; } = new Half(0x3C00);
-
-=======
+        /// Represents a positive zero <see cref="Half"/> value.
+        /// </summary>
         public static readonly Half Zero {get;}= new Half(0x0);
->>>>>>> ba2b51b9
-
-        /// <summary>
-        /// Zero
-        /// </summary>
-<<<<<<< HEAD
-        public static Half Zero { get; } = new Half(0x0);
-=======
+
+        /// <summary>
+        /// Represents a positive zero <see cref="Half"/> value.
+        /// </summary>
         public static readonly Half One = new Half(0x3C00);
->>>>>>> ba2b51b9
 
         #endregion
 
