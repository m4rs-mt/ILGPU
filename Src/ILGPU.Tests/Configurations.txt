--- conflicted
+++ resolved
@@ -1,16 +1,3 @@
-<<<<<<< HEAD
-﻿ArrayViews: Debug, Release
-Arrays: Debug, Release
-EnumValues: Debug, Release
-ExchangeBufferOperations: Debug, Release
-KernelEntryPoints: Debug, Release
-MemoryBufferOperations : Debug, Release
-MemoryCacheOperations : Debug, Release
-SharedMemory: Debug, Release
-SizeOfValues: Debug, Release
-SpecializedKernels: Debug, Release
-StructureValues: Debug, Release
-=======
 ﻿ArrayViews: Debug, Release, O2
 Arrays: Debug, Release, O2
 EnumValues: Debug, Release, O2
@@ -21,7 +8,6 @@
 SizeOfValues: Debug, Release, O2
 SpecializedKernels: Debug, Release, O2
 StructureValues: Debug, Release, O2
->>>>>>> bd9bbde6
 
 BinaryIntOperations: Debug, Release, O2
 UnaryIntOperations: Debug, Release, O2
