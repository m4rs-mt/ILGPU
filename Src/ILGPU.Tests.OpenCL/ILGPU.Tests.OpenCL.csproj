--- conflicted
+++ resolved
@@ -15,10 +15,6 @@
   </PropertyGroup>
 
   <ItemGroup>
-<<<<<<< HEAD
-=======
-    <PackageReference Include="GitHubActionsTestLogger" Version="2.2.1" />
->>>>>>> d519562c
     <PackageReference Include="Microsoft.NET.Test.Sdk" Version="17.5.0" />
     <PackageReference Include="xunit" Version="2.4.2" />
     <PackageReference Include="xunit.runner.visualstudio" Version="2.4.5">
