--- conflicted
+++ resolved
@@ -20,14 +20,8 @@
   </PropertyGroup>
 
   <ItemGroup>
-<<<<<<< HEAD
-    <PackageReference Include="FluentAssertions" Version="6.10.0" />
-    <PackageReference Include="Microsoft.NET.Test.Sdk" Version="17.5.0" />
-=======
-    <PackageReference Include="GitHubActionsTestLogger" Version="2.2.1" />
     <PackageReference Include="FluentAssertions" Version="6.11.0" />
     <PackageReference Include="Microsoft.NET.Test.Sdk" Version="17.6.0" />
->>>>>>> 613ee767
     <PackageReference Include="xunit" Version="2.4.2" />
     <PackageReference Include="T4.Build" Version="0.2.4" PrivateAssets="All" />
     <DotNetCliToolReference Include="dotnet-xunit" Version="2.3.1" />
