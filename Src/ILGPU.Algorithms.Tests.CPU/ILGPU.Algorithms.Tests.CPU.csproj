<Project Sdk="Microsoft.NET.Sdk">

  <PropertyGroup>
    <TargetFrameworks>$(LibraryUnitTestTargetFrameworks)</TargetFrameworks>
    <IsPackable>false</IsPackable>
    <LangVersion>latest</LangVersion>
  </PropertyGroup>

  <PropertyGroup>
    <RunSettingsFilePath>$(MSBuildProjectDirectory)\..\ILGPU.Tests\.test.runsettings</RunSettingsFilePath>
  </PropertyGroup>

  <ItemGroup>
    <Compile Include="..\ILGPU.Tests\Generic\AssemblyAttributes.cs" Link="Generic\AssemblyAttributes.cs" />
  </ItemGroup>

  <ItemGroup>
    <Compile Include="..\ILGPU.Tests.CPU\TestContext.cs" Link="TestContext.cs" />
  </ItemGroup>

  <PropertyGroup>
    <EnableNETAnalyzers>true</EnableNETAnalyzers>
    <AnalysisMode>AllEnabledByDefault</AnalysisMode>
  </PropertyGroup>

  <ItemGroup>
<<<<<<< HEAD
    <PackageReference Include="Microsoft.NET.Test.Sdk" Version="17.5.0" />
=======
    <PackageReference Include="GitHubActionsTestLogger" Version="2.2.1" />
    <PackageReference Include="Microsoft.NET.Test.Sdk" Version="17.6.0" />
>>>>>>> 613ee767
    <PackageReference Include="xunit" Version="2.4.2" />
    <PackageReference Include="xunit.runner.visualstudio" Version="2.4.5">
      <PrivateAssets>all</PrivateAssets>
      <IncludeAssets>runtime; build; native; contentfiles; analyzers; buildtransitive</IncludeAssets>
    </PackageReference>
    <PackageReference Include="T4.Build" Version="0.2.4" PrivateAssets="All" />
    <DotNetCliToolReference Include="dotnet-xunit" Version="2.3.1" />
  </ItemGroup>

  <ItemGroup>
    <None Include="Configurations.cs">
      <DesignTime>True</DesignTime>
      <AutoGen>True</AutoGen>
      <DependentUpon>Configurations.tt</DependentUpon>
    </None>
  </ItemGroup>

  <ItemGroup>
    <ProjectReference Include="..\ILGPU\ILGPU.csproj" />
    <ProjectReference Include="..\ILGPU.Algorithms.Tests\ILGPU.Algorithms.Tests.csproj" />
    <ProjectReference Include="..\ILGPU.Algorithms\ILGPU.Algorithms.csproj" />
  </ItemGroup>

  <ItemGroup>
    <None Update="Configurations.tt">
      <Generator>TextTemplatingFileGenerator</Generator>
      <LastGenOutput>Configurations.cs</LastGenOutput>
    </None>
  </ItemGroup>

  <ItemGroup>
    <Service Include="{508349b6-6b84-4df5-91f0-309beebad82d}" />
  </ItemGroup>

  <ItemGroup>
    <Compile Update="Configurations.cs">
      <DesignTime>True</DesignTime>
      <AutoGen>True</AutoGen>
      <DependentUpon>Configurations.tt</DependentUpon>
    </Compile>
  </ItemGroup>
</Project><|MERGE_RESOLUTION|>--- conflicted
+++ resolved
@@ -24,12 +24,7 @@
   </PropertyGroup>
 
   <ItemGroup>
-<<<<<<< HEAD
-    <PackageReference Include="Microsoft.NET.Test.Sdk" Version="17.5.0" />
-=======
-    <PackageReference Include="GitHubActionsTestLogger" Version="2.2.1" />
     <PackageReference Include="Microsoft.NET.Test.Sdk" Version="17.6.0" />
->>>>>>> 613ee767
     <PackageReference Include="xunit" Version="2.4.2" />
     <PackageReference Include="xunit.runner.visualstudio" Version="2.4.5">
       <PrivateAssets>all</PrivateAssets>
